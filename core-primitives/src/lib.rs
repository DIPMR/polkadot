--- conflicted
+++ resolved
@@ -60,11 +60,7 @@
 /// This type is produced by [`CandidateReceipt::hash`].
 ///
 /// This type makes it easy to enforce that a hash is a candidate hash on the type level.
-<<<<<<< HEAD
-#[derive(Clone, Copy, Encode, Decode, Hash, Eq, PartialEq, Debug, Default, PartialOrd, Ord)]
-=======
 #[derive(Clone, Copy, Encode, Decode, Hash, Eq, PartialEq, Default)]
->>>>>>> e2fe6359
 #[cfg_attr(feature = "std", derive(MallocSizeOf))]
 pub struct CandidateHash(pub Hash);
 
