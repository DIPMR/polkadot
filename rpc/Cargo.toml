--- conflicted
+++ resolved
@@ -7,31 +7,20 @@
 [dependencies]
 jsonrpc-core = "14.0.3"
 polkadot-primitives = { path = "../primitives" }
-<<<<<<< HEAD
 sc-client-api = { git = "https://github.com/paritytech/substrate", branch = "bkchr-cumulus-branch"  }
 sp-blockchain = { git = "https://github.com/paritytech/substrate", branch = "bkchr-cumulus-branch"  }
 sp-runtime = { git = "https://github.com/paritytech/substrate", branch = "bkchr-cumulus-branch"  }
 sp-api = { git = "https://github.com/paritytech/substrate", branch = "bkchr-cumulus-branch"  }
+sp-consensus = { git = "https://github.com/paritytech/substrate", branch = "bkchr-cumulus-branch"  }
+sp-consensus-babe = { git = "https://github.com/paritytech/substrate", branch = "bkchr-cumulus-branch"  }
 sc-rpc = { git = "https://github.com/paritytech/substrate", branch = "bkchr-cumulus-branch" }
+sc-consensus-babe = { git = "https://github.com/paritytech/substrate", branch = "bkchr-cumulus-branch"}
+sc-consensus-babe-rpc = { git = "https://github.com/paritytech/substrate", branch = "bkchr-cumulus-branch"}
+sc-consensus-epochs = { git = "https://github.com/paritytech/substrate", branch = "bkchr-cumulus-branch"}
+sc-finality-grandpa = { git = "https://github.com/paritytech/substrate", branch = "bkchr-cumulus-branch" }
+sc-finality-grandpa-rpc = { git = "https://github.com/paritytech/substrate", branch = "bkchr-cumulus-branch" }
+sc-keystore = { git = "https://github.com/paritytech/substrate", branch = "bkchr-cumulus-branch"}
 txpool-api = { package = "sp-transaction-pool", git = "https://github.com/paritytech/substrate", branch = "bkchr-cumulus-branch" }
 frame-rpc-system = { package = "substrate-frame-rpc-system", git = "https://github.com/paritytech/substrate", branch = "bkchr-cumulus-branch"  }
 pallet-transaction-payment-rpc = { git = "https://github.com/paritytech/substrate", branch = "bkchr-cumulus-branch" }
-=======
-sc-client-api = { git = "https://github.com/paritytech/substrate", branch = "master"  }
-sp-blockchain = { git = "https://github.com/paritytech/substrate", branch = "master"  }
-sp-runtime = { git = "https://github.com/paritytech/substrate", branch = "master"  }
-sp-api = { git = "https://github.com/paritytech/substrate", branch = "master"  }
-sp-consensus = { git = "https://github.com/paritytech/substrate", branch = "master"  }
-sp-consensus-babe = { git = "https://github.com/paritytech/substrate", branch = "master"  }
-sc-rpc = { git = "https://github.com/paritytech/substrate", branch = "master" }
-sc-consensus-babe = { git = "https://github.com/paritytech/substrate", branch = "master"}
-sc-consensus-babe-rpc = { git = "https://github.com/paritytech/substrate", branch = "master"}
-sc-consensus-epochs = { git = "https://github.com/paritytech/substrate", branch = "master"}
-sc-finality-grandpa = { git = "https://github.com/paritytech/substrate", branch = "master" }
-sc-finality-grandpa-rpc = { git = "https://github.com/paritytech/substrate", branch = "master" }
-sc-keystore = { git = "https://github.com/paritytech/substrate", branch = "master"}
-txpool-api = { package = "sp-transaction-pool", git = "https://github.com/paritytech/substrate", branch = "master" }
-frame-rpc-system = { package = "substrate-frame-rpc-system", git = "https://github.com/paritytech/substrate", branch = "master"  }
-pallet-transaction-payment-rpc = { git = "https://github.com/paritytech/substrate", branch = "master" }
->>>>>>> a468a628
 codec = { package = "parity-scale-codec", version = "1.3.0", default-features = false }