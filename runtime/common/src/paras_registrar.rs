--- conflicted
+++ resolved
@@ -263,30 +263,14 @@
 	use frame_system::limits;
 	use frame_support::{
 		traits::{Randomness, OnInitialize, OnFinalize},
-<<<<<<< HEAD
-		impl_outer_origin, impl_outer_dispatch, assert_ok, parameter_types, assert_noop,
-=======
-		assert_ok, parameter_types,
->>>>>>> aea7435e
+		assert_ok, assert_noop, parameter_types,
 	};
 	use keyring::Sr25519Keyring;
-	use runtime_parachains::{initializer, configuration, inclusion, session_info, scheduler, dmp, ump, hrmp};
+	use runtime_parachains::{
+		initializer, configuration, inclusion, session_info, scheduler, dmp, ump, hrmp,
+		ParaLifecycle,
+	};
 	use frame_support::traits::OneSessionHandler;
-<<<<<<< HEAD
-	use paras::ParaLifecycle;
-
-	impl_outer_origin! {
-		pub enum Origin for Test {
-			runtime_parachains,
-		}
-	}
-
-	impl_outer_dispatch! {
-		pub enum Call for Test where origin: Origin {
-			paras::Parachains,
-			registrar::Registrar,
-			staking::Staking,
-=======
 	use crate::paras_registrar;
 
 	type UncheckedExtrinsic = frame_system::mocking::MockUncheckedExtrinsic<Test>;
@@ -306,7 +290,6 @@
 	 		Staking: pallet_staking::{Module, Call, Config<T>, Storage, Event<T>, ValidateUnsigned},
 			Session: pallet_session::{Module, Call, Storage, Event, Config<T>},
 			Initializer: initializer::{Module, Call, Storage},
->>>>>>> aea7435e
 		}
 	);
 
