[package]
name = "polkadot-node-core-runtime-api"
version = "0.1.0"
authors = ["Parity Technologies <admin@parity.io>"]
edition = "2018"

[dependencies]
futures = "0.3.12"
tracing = "0.1.22"
tracing-futures = "0.2.4"
sp-api = { git = "https://github.com/paritytech/substrate", branch = "rococo-v1" }
sp-core = { git = "https://github.com/paritytech/substrate", branch = "rococo-v1" }

polkadot-primitives = { path = "../../../primitives" }
polkadot-subsystem = { package = "polkadot-node-subsystem", path = "../../subsystem" }
polkadot-node-subsystem-util = { path = "../../subsystem-util" }

[dev-dependencies]
<<<<<<< HEAD
sp-core = { git = "https://github.com/paritytech/substrate", branch = "rococo-v1" }
futures = { version = "0.3.8", features = ["thread-pool"] }
=======
sp-core = { git = "https://github.com/paritytech/substrate", branch = "master" }
futures = { version = "0.3.12", features = ["thread-pool"] }
>>>>>>> 11797c73
polkadot-node-subsystem-test-helpers = { path = "../../subsystem-test-helpers" }<|MERGE_RESOLUTION|>--- conflicted
+++ resolved
@@ -16,11 +16,6 @@
 polkadot-node-subsystem-util = { path = "../../subsystem-util" }
 
 [dev-dependencies]
-<<<<<<< HEAD
 sp-core = { git = "https://github.com/paritytech/substrate", branch = "rococo-v1" }
-futures = { version = "0.3.8", features = ["thread-pool"] }
-=======
-sp-core = { git = "https://github.com/paritytech/substrate", branch = "master" }
 futures = { version = "0.3.12", features = ["thread-pool"] }
->>>>>>> 11797c73
 polkadot-node-subsystem-test-helpers = { path = "../../subsystem-test-helpers" }